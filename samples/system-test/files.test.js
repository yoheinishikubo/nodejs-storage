/**
 * Copyright 2017, Google, Inc.
 * Licensed under the Apache License, Version 2.0 (the "License");
 * you may not use this file except in compliance with the License.
 * You may obtain a copy of the License at
 *
 *    http://www.apache.org/licenses/LICENSE-2.0
 *
 * Unless required by applicable law or agreed to in writing, software
 * distributed under the License is distributed on an "AS IS" BASIS,
 * WITHOUT WARRANTIES OR CONDITIONS OF ANY KIND, either express or implied.
 * See the License for the specific language governing permissions and
 * limitations under the License.
 */

'use strict';

const fs = require('fs');
const path = require('path');
const {Storage} = require('@google-cloud/storage');
const {assert} = require('chai');
<<<<<<< HEAD
const {execSync} = require('child_process');
=======
const execa = require('execa');
const fetch = require('node-fetch');
>>>>>>> 521eafd9
const uuid = require('uuid');
const {promisify} = require('util');

const storage = new Storage();
const cwd = path.join(__dirname, '..');
const bucketName = `nodejs-storage-samples-${uuid.v4()}`;
const bucket = storage.bucket(bucketName);
const fileName = 'test.txt';
const movedFileName = 'test2.txt';
const copiedFileName = 'test3.txt';
const signedFileName = 'signed-upload.txt';
const kmsKeyName = process.env.GOOGLE_CLOUD_KMS_KEY_US;
const filePath = path.join(cwd, 'resources', fileName);
const downloadFilePath = path.join(cwd, 'downloaded.txt');
const cmd = `node files.js`;

const fileContent = fs.readFileSync(filePath, 'utf-8');

before(async () => {
  await bucket.create();
});

after(async () => {
  await promisify(fs.unlink)(downloadFilePath).catch(console.error);
  // Try deleting all files twice, just to make sure
  await bucket.deleteFiles({force: true}).catch(console.error);
  await bucket.deleteFiles({force: true}).catch(console.error);
  await bucket.delete().catch(console.error);
});

it('should upload a file', async () => {
  const output = execSync(`${cmd} upload ${bucketName} ${filePath}`);
  assert.match(output, new RegExp(`${filePath} uploaded to ${bucketName}.`));
  const [exists] = await bucket.file(fileName).exists();
  assert.strictEqual(exists, true);
});

it('should upload a file with a kms key', async () => {
  const output = execSync(
    `${cmd} upload-with-kms-key ${bucketName} ${filePath} ${kmsKeyName}`
  );
  assert.match(
    output,
    new RegExp(`${filePath} uploaded to ${bucketName} using ${kmsKeyName}.`)
  );
  const [exists] = await bucket.file(fileName).exists();
  assert.strictEqual(exists, true);
});

it('should download a file', () => {
  const output = execSync(
    `${cmd} download ${bucketName} ${fileName} ${downloadFilePath}`
  );
  assert.match(
    output,
    new RegExp(
      `gs://${bucketName}/${fileName} downloaded to ${downloadFilePath}.`
    )
  );
  fs.statSync(downloadFilePath);
});

it('should move a file', async () => {
  const output = execSync(
    `${cmd} move ${bucketName} ${fileName} ${movedFileName}`
  );
  assert.match(
    output,
    new RegExp(
      `gs://${bucketName}/${fileName} moved to gs://${bucketName}/${movedFileName}.`
    )
  );
  const [exists] = await bucket.file(movedFileName).exists();
  assert.strictEqual(exists, true);
});

it('should copy a file', async () => {
  const output = execSync(
    `${cmd} copy ${bucketName} ${movedFileName} ${bucketName} ${copiedFileName}`
  );
  assert.match(
    output,
    new RegExp(
      `gs://${bucketName}/${movedFileName} copied to gs://${bucketName}/${copiedFileName}.`
    )
  );
  const [exists] = await bucket.file(copiedFileName).exists();
  assert.strictEqual(exists, true);
});

it('should list files', () => {
  const output = execSync(`${cmd} list ${bucketName}`);
  assert.match(output, /Files:/);
  assert.match(output, new RegExp(movedFileName));
  assert.match(output, new RegExp(copiedFileName));
});

it('should list files by a prefix', () => {
  let output = execSync(`${cmd} list ${bucketName} test "/"`);
  assert.match(output, /Files:/);
  assert.match(output, new RegExp(movedFileName));
  assert.match(output, new RegExp(copiedFileName));

  output = execSync(`${cmd} list ${bucketName} foo`);
  assert.match(output, /Files:/);
  assert.notMatch(output, new RegExp(movedFileName));
  assert.notMatch(output, new RegExp(copiedFileName));
});

it('should make a file public', () => {
  const output = execSync(`${cmd} make-public ${bucketName} ${copiedFileName}`);
  assert.match(
    output,
    new RegExp(`gs://${bucketName}/${copiedFileName} is now public.`)
  );
});

<<<<<<< HEAD
it('should generate a signed URL for a file', () => {
  const output = execSync(
=======
it('should generate a v2 signed URL for a file', async () => {
  const output = await exec(
>>>>>>> 521eafd9
    `${cmd} generate-signed-url ${bucketName} ${copiedFileName}`
  );
  assert.match(output, new RegExp(`The signed url for ${copiedFileName} is `));
});

<<<<<<< HEAD
it('should get metadata for a file', () => {
  const output = execSync(
=======
it('should generate a v4 signed URL and read a file', async () => {
  const output = await exec(
    `${cmd} generate-v4-read-signed-url ${bucketName} ${copiedFileName}`
  );

  const expected = /URL:\n([^\s]+)/;
  assert.match(output, expected);

  const match = output.match(expected);
  const res = await fetch(match[1]);
  const text = await res.text();
  assert.strictEqual(text, fileContent);
});

it('should generate a v4 signed URL and upload a file', async () => {
  const output = await exec(
    `${cmd} generate-v4-upload-signed-url ${bucketName} ${signedFileName}`
  );

  const expected = /URL:\n([^\s]+)/;
  assert.match(output, expected);

  const match = output.match(expected);
  const req = {
    method: 'PUT',
    headers: {'Content-Type': 'application/octet-stream'},
    body: fileContent,
  };
  await fetch(match[1], req);

  await new Promise((resolve, reject) => {
    let remoteContent = '';
    bucket
      .file(signedFileName)
      .createReadStream()
      .on('response', res => {
        assert.strictEqual(
          res.headers['content-type'],
          'application/octet-stream'
        );
      })
      .on('data', buf => (remoteContent += buf.toString()))
      .on('end', () => {
        assert.strictEqual(remoteContent, fileContent);
        resolve();
      })
      .on('error', reject);
  });
});

it('should get metadata for a file', async () => {
  const output = await exec(
>>>>>>> 521eafd9
    `${cmd} get-metadata ${bucketName} ${copiedFileName}`
  );
  assert.match(output, new RegExp(`File: ${copiedFileName}`));
  assert.match(output, new RegExp(`Bucket: ${bucketName}`));
});

it('should delete a file', async () => {
  const output = execSync(`${cmd} delete ${bucketName} ${copiedFileName}`);
  assert.match(
    output,
    new RegExp(`gs://${bucketName}/${copiedFileName} deleted.`)
  );
  const [exists] = await bucket.file(copiedFileName).exists();
  assert.strictEqual(exists, false);
});<|MERGE_RESOLUTION|>--- conflicted
+++ resolved
@@ -19,12 +19,8 @@
 const path = require('path');
 const {Storage} = require('@google-cloud/storage');
 const {assert} = require('chai');
-<<<<<<< HEAD
 const {execSync} = require('child_process');
-=======
-const execa = require('execa');
 const fetch = require('node-fetch');
->>>>>>> 521eafd9
 const uuid = require('uuid');
 const {promisify} = require('util');
 
@@ -142,24 +138,15 @@
   );
 });
 
-<<<<<<< HEAD
-it('should generate a signed URL for a file', () => {
-  const output = execSync(
-=======
 it('should generate a v2 signed URL for a file', async () => {
   const output = await exec(
->>>>>>> 521eafd9
     `${cmd} generate-signed-url ${bucketName} ${copiedFileName}`
   );
   assert.match(output, new RegExp(`The signed url for ${copiedFileName} is `));
 });
 
-<<<<<<< HEAD
-it('should get metadata for a file', () => {
-  const output = execSync(
-=======
 it('should generate a v4 signed URL and read a file', async () => {
-  const output = await exec(
+  const output = await execSync
     `${cmd} generate-v4-read-signed-url ${bucketName} ${copiedFileName}`
   );
 
@@ -173,7 +160,7 @@
 });
 
 it('should generate a v4 signed URL and upload a file', async () => {
-  const output = await exec(
+  const output = execSync(
     `${cmd} generate-v4-upload-signed-url ${bucketName} ${signedFileName}`
   );
 
@@ -208,9 +195,8 @@
   });
 });
 
-it('should get metadata for a file', async () => {
-  const output = await exec(
->>>>>>> 521eafd9
+it('should get metadata for a file', () => {
+  const output = execSync(
     `${cmd} get-metadata ${bucketName} ${copiedFileName}`
   );
   assert.match(output, new RegExp(`File: ${copiedFileName}`));

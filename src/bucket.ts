--- conflicted
+++ resolved
@@ -30,11 +30,6 @@
 import {paginator} from '@google-cloud/paginator';
 import {promisifyAll} from '@google-cloud/promisify';
 import arrify = require('arrify');
-<<<<<<< HEAD
-import pLimit from 'p-limit';
-import * as async from 'async';
-=======
->>>>>>> 788113ac
 import * as extend from 'extend';
 import * as fs from 'fs';
 import * as mime from 'mime-types';
